# Microsoft Azure Linux Agent  # pylint: disable=C0302
#
# Copyright Microsoft Corporation
#
# Licensed under the Apache License, Version 2.0 (the "License");
# you may not use this file except in compliance with the License.
# You may obtain a copy of the License at
#
#     http://www.apache.org/licenses/LICENSE-2.0
#
# Unless required by applicable law or agreed to in writing, software
# distributed under the License is distributed on an "AS IS" BASIS,
# WITHOUT WARRANTIES OR CONDITIONS OF ANY KIND, either express or implied.
# See the License for the specific language governing permissions and
# limitations under the License.
#
# Requires Python 2.6+ and Openssl 1.0+
#

import datetime
import glob
import json
import operator
import os
import random
import re
import shutil
import stat
import sys
import tempfile
import time
import traceback
import zipfile

import azurelinuxagent.common.conf as conf
import azurelinuxagent.common.logger as logger
import azurelinuxagent.common.utils.fileutil as fileutil
import azurelinuxagent.common.version as version
from azurelinuxagent.common.cgroupconfigurator import CGroupConfigurator
from azurelinuxagent.common.datacontract import get_properties, set_properties
from azurelinuxagent.common.errorstate import ErrorState
from azurelinuxagent.common.event import add_event, elapsed_milliseconds, report_event, WALAEventOperation, \
    add_periodic, EVENTS_DIRECTORY
from azurelinuxagent.common.exception import ExtensionDownloadError, ExtensionError, ExtensionErrorCodes, \
    ExtensionOperationError, ExtensionUpdateError, ProtocolError, ProtocolNotFoundError
from azurelinuxagent.common.future import ustr
from azurelinuxagent.common.protocol.restapi import ExtensionStatus, ExtensionSubStatus, ExtHandler, ExtHandlerStatus, \
    VMStatus
from azurelinuxagent.common.utils.flexible_version import FlexibleVersion
from azurelinuxagent.common.version import AGENT_NAME, CURRENT_VERSION, DISTRO_NAME, DISTRO_VERSION, \
    GOAL_STATE_AGENT_VERSION, PY_VERSION_MAJOR, PY_VERSION_MICRO, PY_VERSION_MINOR

_HANDLER_NAME_PATTERN = r'^([^-]+)'
_HANDLER_VERSION_PATTERN = r'(\d+(?:\.\d+)*)'
_HANDLER_PATTERN = _HANDLER_NAME_PATTERN + r"-" + _HANDLER_VERSION_PATTERN
_HANDLER_PKG_PATTERN = re.compile(_HANDLER_PATTERN + r'\.zip$', re.IGNORECASE)
_DEFAULT_EXT_TIMEOUT_MINUTES = 90

_VALID_HANDLER_STATUS = ['Ready', 'NotReady', "Installing", "Unresponsive"]

HANDLER_NAME_PATTERN = re.compile(_HANDLER_NAME_PATTERN, re.IGNORECASE)
HANDLER_COMPLETE_NAME_PATTERN = re.compile(_HANDLER_PATTERN + r'$', re.IGNORECASE)
HANDLER_PKG_EXT = ".zip"

AGENT_STATUS_FILE = "waagent_status.json"
NUMBER_OF_DOWNLOAD_RETRIES = 5

# This is the default value for the env variables, whenever we call a command which is not an update scenario, we
# set the env variable value to NOT_RUN to reduce ambiguity for the extension publishers
NOT_RUN = "NOT_RUN"

# Max size of individual status file
_MAX_STATUS_FILE_SIZE_IN_BYTES = 128 * 1024  # 128K

# Truncating length of fields.
_MAX_STATUS_MESSAGE_LENGTH = 1024  # 1k message allowed to be shown in the portal.
_MAX_SUBSTATUS_FIELD_LENGTH = 10 * 1024  # Making 10K; allowing fields to have enough debugging information..
_TRUNCATED_SUFFIX = u" ... [TRUNCATED]"

# Status file specific retries and delays.
_NUM_OF_STATUS_FILE_RETRIES = 5
_STATUS_FILE_RETRY_DELAY = 2  # seconds

_ENABLE_EXTENSION_TELEMETRY_PIPELINE = False

def is_extension_telemetry_pipeline_enabled():
    return _ENABLE_EXTENSION_TELEMETRY_PIPELINE


class ValidHandlerStatus(object):  # pylint: disable=R0903
    transitioning = "transitioning"
    warning = "warning"
    error = "error"
    success = "success"
    STRINGS = ['transitioning', 'warning', 'error', 'success']


_EXTENSION_TERMINAL_STATUSES = [ValidHandlerStatus.error, ValidHandlerStatus.success]


# too-few-public-methods<R0903> Disabled: This class is used as an Enum
class ExtCommandEnvVariable(object):  # pylint: disable=R0903
    Prefix = "AZURE_GUEST_AGENT"
    DisableReturnCode = "{0}_DISABLE_CMD_EXIT_CODE".format(Prefix)
    UninstallReturnCode = "{0}_UNINSTALL_CMD_EXIT_CODE".format(Prefix)
    ExtensionPath = "{0}_EXTENSION_PATH".format(Prefix)
    ExtensionVersion = "{0}_EXTENSION_VERSION".format(Prefix)
    ExtensionSeqNumber = "ConfigSequenceNumber"  # At par with Windows Guest Agent
    UpdatingFromVersion = "{0}_UPDATING_FROM_VERSION".format(Prefix)
    WireProtocolAddress = "{0}_WIRE_PROTOCOL_ADDRESS".format(Prefix)


def get_traceback(e):  # pylint: disable=R1710,C0103
    if sys.version_info[0] == 3:  # pylint: disable=R1705
        return e.__traceback__
    elif sys.version_info[0] == 2:
        ex_type, ex, tb = sys.exc_info()  # pylint: disable=W0612,C0103
        return tb


def validate_has_key(obj, key, full_key_path):
    if key not in obj:
        raise ExtensionStatusError(msg="Invalid status format by extension: Missing {0} key".format(full_key_path),
                                   code=ExtensionStatusError.StatusFileMalformed)


def validate_in_range(val, valid_range, name):
    if val not in valid_range:
        raise ExtensionStatusError(msg="Invalid value {0} in range {1} at the node {2}".format(val, valid_range, name),
                                   code=ExtensionStatusError.StatusFileMalformed)


def parse_formatted_message(formatted_message):
    if formatted_message is None:
        return None
    validate_has_key(formatted_message, 'lang', 'formattedMessage/lang')
    validate_has_key(formatted_message, 'message', 'formattedMessage/message')
    return formatted_message.get('message')


def parse_ext_substatus(substatus):
    # Check extension sub status format
    validate_has_key(substatus, 'status', 'substatus/status')
    validate_in_range(substatus['status'], ValidHandlerStatus.STRINGS, 'substatus/status')
    status = ExtensionSubStatus()
    status.name = substatus.get('name')
    status.status = substatus.get('status')
    status.code = substatus.get('code', 0)
    formatted_message = substatus.get('formattedMessage')
    status.message = parse_formatted_message(formatted_message)
    return status


def parse_ext_status(ext_status, data):
    if data is None:
        return
    if not isinstance(data, list):
        data_string = ustr(data)[:4096]
        raise ExtensionStatusError(msg="The extension status must be an array: {0}".format(data_string), code=ExtensionStatusError.StatusFileMalformed)
    if not data:
        return

    # Currently, only the first status will be reported
    data = data[0]
    # Check extension status format
    validate_has_key(data, 'status', 'status')
    status_data = data['status']
    validate_has_key(status_data, 'status', 'status/status')

    status = status_data['status']
    if status not in ValidHandlerStatus.STRINGS:
        status = ValidHandlerStatus.error

    applied_time = status_data.get('configurationAppliedTime')
    ext_status.configurationAppliedTime = applied_time
    ext_status.operation = status_data.get('operation')
    ext_status.status = status
    ext_status.code = status_data.get('code', 0)
    formatted_message = status_data.get('formattedMessage')
    ext_status.message = parse_formatted_message(formatted_message)
    substatus_list = status_data.get('substatus', [])
    # some extensions incorrectly report an empty substatus with a null value
    if substatus_list is None:
        substatus_list = []
    for substatus in substatus_list:
        if substatus is not None:
            ext_status.substatusList.append(parse_ext_substatus(substatus))


def migrate_handler_state():
    """
    Migrate handler state and status (if they exist) from an agent-owned directory into the
    handler-owned config directory

    Notes:
     - The v2.0.x branch wrote all handler-related state into the handler-owned config
       directory (e.g., /var/lib/waagent/Microsoft.Azure.Extensions.LinuxAsm-2.0.1/config).
     - The v2.1.x branch original moved that state into an agent-owned handler
       state directory (e.g., /var/lib/waagent/handler_state).
     - This move can cause v2.1.x agents to multiply invoke a handler's install command. It also makes
       clean-up more difficult since the agent must remove the state as well as the handler directory.
    """
    handler_state_path = os.path.join(conf.get_lib_dir(), "handler_state")
    if not os.path.isdir(handler_state_path):
        return

    for handler_path in glob.iglob(os.path.join(handler_state_path, "*")):
        handler = os.path.basename(handler_path)
        handler_config_path = os.path.join(conf.get_lib_dir(), handler, "config")
        if os.path.isdir(handler_config_path):
            for file in ("State", "Status"):  # pylint: disable=redefined-builtin
                from_path = os.path.join(handler_state_path, handler, file.lower())
                to_path = os.path.join(handler_config_path, "Handler" + file)
                if os.path.isfile(from_path) and not os.path.isfile(to_path):
                    try:
                        shutil.move(from_path, to_path)
                    except Exception as e:  # pylint: disable=C0103
                        logger.warn(
                            "Exception occurred migrating {0} {1} file: {2}",
                            handler,
                            file,
                            str(e))

    try:
        shutil.rmtree(handler_state_path)
    except Exception as e:  # pylint: disable=C0103
        logger.warn("Exception occurred removing {0}: {1}", handler_state_path, str(e))
    return


class ExtHandlerState(object):  # pylint: disable=R0903
    NotInstalled = "NotInstalled"
    Installed = "Installed"
    Enabled = "Enabled"
    FailedUpgrade = "FailedUpgrade"


class ExtensionRequestedState(object):  # pylint: disable=R0903
    """
    This is the state of the Extension as requested by the Goal State.
    CRP only supports 2 states as of now - Enabled and Uninstall
    Disabled was used for older XML extensions and we keep it to support backward compatibility.
    """
    Enabled = u"enabled"
    Disabled = u"disabled"
    Uninstall = u"uninstall"


def get_exthandlers_handler(protocol):
    return ExtHandlersHandler(protocol)


def list_agent_lib_directory(skip_agent_package=True):
    lib_dir = conf.get_lib_dir()
    for name in os.listdir(lib_dir):
        path = os.path.join(lib_dir, name)

        if skip_agent_package and (version.is_agent_package(path) or version.is_agent_path(path)):
            continue

        yield name, path


class ExtHandlersHandler(object):
    def __init__(self, protocol):
        self.protocol = protocol
        self.ext_handlers = None
        self.last_etag = None
        self.log_report = False
        self.log_process = False

        self.report_status_error_state = ErrorState()

    def _incarnation_changed(self, etag):
        # Skip processing if GoalState incarnation did not change
        return self.last_etag != etag

    def get_goal_state_debug_metadata(self):
        """
        This function fetches metadata fetched from the GoalState for better debuggability
        :return: Tuple (activity_id, correlation_id, gs_created_timestamp) or "NA" for any property that's not available
        """

        def check_empty(value): return value if value not in (None, "") else "NA"

        in_vm_gs_metadata = self.protocol.get_in_vm_gs_metadata()
        gs_creation_time = check_empty(in_vm_gs_metadata.created_on_ticks)
        gs_creation_time = gs_creation_time.strftime(
            logger.Logger.LogTimeFormatInUTC) if gs_creation_time != "NA" else gs_creation_time

        return check_empty(in_vm_gs_metadata.activity_id), check_empty(
            in_vm_gs_metadata.correlation_id), gs_creation_time

    def run(self):

        try:
            self.ext_handlers, etag = self.protocol.get_ext_handlers()
            msg = u"Handle extensions updates for incarnation {0}".format(etag)
            logger.verbose(msg)
            # Log status report success on new config
            self.log_report = True

            if self._extension_processing_allowed() and self._incarnation_changed(etag):
<<<<<<< HEAD
                logger.info("ProcessGoalState started [incarnation {0}]".format(etag))
                # Verify we satisfy all required features, if any. If not, report failure here itself, no need to process anything further.
=======
                activity_id, correlation_id, gs_creation_time = self.get_goal_state_debug_metadata()

                logger.info(
                    "ProcessGoalState started [Incarnation: {0}; Activity Id: {1}; Correlation Id: {2}; GS Creation Time: {3}]".format(
                        etag, activity_id, correlation_id, gs_creation_time))
>>>>>>> 5e97cf23
                self.handle_ext_handlers(etag)
                self.last_etag = etag

            self.report_ext_handlers_status()
            self._cleanup_outdated_handlers()
        except Exception as error:
            msg = u"Exception processing extension handlers: {0}".format(ustr(error))
            detailed_msg = '{0} {1}'.format(msg, traceback.extract_tb(get_traceback(error)))
            logger.warn(msg)
            add_event(AGENT_NAME,
                      version=CURRENT_VERSION,
                      op=WALAEventOperation.ExtensionProcessing,
                      is_success=False,
                      message=detailed_msg)
            return

    @staticmethod
    def get_ext_handler_instance_from_path(name, path, protocol, skip_handlers=None):
        if not os.path.isdir(path) or re.match(HANDLER_NAME_PATTERN, name) is None:
            return None
        separator = name.rfind('-')
        handler_name = name[0:separator]
        if skip_handlers is not None and handler_name in skip_handlers:
            # Handler in skip_handlers list, not parsing it
            return None

        eh = ExtHandler(name=handler_name)  # pylint: disable=C0103
        eh.properties.version = str(FlexibleVersion(name[separator + 1:]))

        return ExtHandlerInstance(eh, protocol)

    def _cleanup_outdated_handlers(self):  # pylint: disable=R0912
        handlers = []
        pkgs = []
        ext_handlers_in_gs = [ext_handler.name for ext_handler in self.ext_handlers.extHandlers]

        # Build a collection of uninstalled handlers and orphaned packages
        # Note:
        # -- An orphaned package is one without a corresponding handler
        #    directory

        for item, path in list_agent_lib_directory(skip_agent_package=True):
            try:
                handler_instance = ExtHandlersHandler.get_ext_handler_instance_from_path(name=item,
                                                                                         path=path,
                                                                                         protocol=self.protocol,
                                                                                         skip_handlers=ext_handlers_in_gs)
                if handler_instance is not None:
                    # Since this handler name doesn't exist in the GS, marking it for deletion
                    handlers.append(handler_instance)
                    continue
            except Exception:
                continue

            if os.path.isfile(path) and \
                    not os.path.isdir(path[0:-len(HANDLER_PKG_EXT)]):
                if not re.match(_HANDLER_PKG_PATTERN, item):
                    continue
                pkgs.append(path)

        # Then, remove the orphaned packages
        for pkg in pkgs:
            try:
                os.remove(pkg)
                logger.verbose("Removed orphaned extension package {0}".format(pkg))
            except OSError as e:  # pylint: disable=C0103
                logger.warn("Failed to remove orphaned package {0}: {1}".format(pkg, e.strerror))

        # Finally, remove the directories and packages of the orphaned handlers, i.e. Any extension directory that
        # is still in the FileSystem but not in the GoalState
        for handler in handlers:
            handler.remove_ext_handler()
            pkg = os.path.join(conf.get_lib_dir(), handler.get_full_name() + HANDLER_PKG_EXT)
            if os.path.isfile(pkg):
                try:
                    os.remove(pkg)
                    logger.verbose("Removed extension package {0}".format(pkg))
                except OSError as e:  # pylint: disable=C0103
                    logger.warn("Failed to remove extension package {0}: {1}".format(pkg, e.strerror))

    def _extension_processing_allowed(self):
        if not conf.get_extensions_enabled():
            logger.verbose("Extension handling is disabled")
            return False

        if conf.get_enable_overprovisioning():
            artifacts_profile = self.protocol.get_artifacts_profile()
            if artifacts_profile and artifacts_profile.is_on_hold():
                logger.info("Extension handling is on hold")
                return False

        return True

    def handle_ext_handlers(self, etag=None):
        if not self.ext_handlers.extHandlers:
            logger.verbose("No extension handler config found")
            return

        wait_until = datetime.datetime.utcnow() + datetime.timedelta(minutes=_DEFAULT_EXT_TIMEOUT_MINUTES)
        max_dep_level = max([handler.sort_key() for handler in self.ext_handlers.extHandlers])

        self.ext_handlers.extHandlers.sort(key=operator.methodcaller('sort_key'))
        for ext_handler in self.ext_handlers.extHandlers:
            handler_success = self.handle_ext_handler(ext_handler, etag)

            # Wait for the extension installation until it is handled.
            # This is done for the install and enable. Not for the uninstallation.
            # If handled successfully, proceed with the current handler.
            # Otherwise, skip the rest of the extension installation.
            dep_level = ext_handler.sort_key()
            if 0 <= dep_level < max_dep_level:

                # Do no wait for extension status if the handler failed
                if not handler_success:
                    msg = "Handler: {0} processing failed, will skip processing the rest of the extensions".format(
                        ext_handler.name)
                    add_event(AGENT_NAME,
                              version=CURRENT_VERSION,
                              op=WALAEventOperation.ExtensionProcessing,
                              is_success=False,
                              message=msg,
                              log_event=True)
                    break

                if not self.wait_for_handler_completion(ext_handler, wait_until):
                    logger.warn("An extension failed or timed out, will skip processing the rest of the extensions")
                    break

    def wait_for_handler_completion(self, ext_handler, wait_until):
        """
        Check the status of the extension being handled.
        Wait until it has a terminal state or times out.
        Return True if it is handled successfully. False if not.
        """

        def _report_error_event_and_return_false(error_message):
            # In case of error, return False so that the processing of dependent extensions can be skipped (fail fast)
            add_event(AGENT_NAME,
                      version=CURRENT_VERSION,
                      op=WALAEventOperation.ExtensionProcessing,
                      is_success=False,
                      message=error_message,
                      log_event=True)
            return False

        try:
            handler_i = ExtHandlerInstance(ext_handler, self.protocol)

            # Loop through all settings of the Handler and verify all extensions reported success status in status file
            # Currently, we only support 1 extension (runtime-settings) per handler
            ext_completed, status = False, None
            for ext in ext_handler.properties.extensions:

                # Keep polling for the extension status until it succeeds or times out
                while datetime.datetime.utcnow() <= wait_until:
                    ext_completed, status = handler_i.is_ext_handling_complete(ext)
                    if ext_completed:
                        break
                    time.sleep(5)

                # In case of timeout or terminal error state, we log it and return false
                # Incase extension reported status at the last sec, we should prioritize reporting status over timeout
                if not ext_completed and datetime.datetime.utcnow() > wait_until:
                    msg = "Extension {0} did not reach a terminal state within the allowed timeout. Last status was {1}".format(
                        ext.name, status)
                    return _report_error_event_and_return_false(msg)

                if status != ValidHandlerStatus.success:
                    msg = "Extension {0} did not succeed. Status was {1}".format(ext.name, status)
                    return _report_error_event_and_return_false(msg)

        except Exception as error:
            msg = "Failed to wait for Handler completion due to unknown error. Marking the extension as failed: {0}, {1}".format(
                ustr(error), traceback.format_exc())
            return _report_error_event_and_return_false(msg)

        return True

    def handle_ext_handler(self, ext_handler, etag):
        """
        Execute the requested command for the handler and return if success
        :param ext_handler: The ExtHandler to execute the command on
        :param etag: Current incarnation of the GoalState
        :return: True if the operation was successful, False if not
        """
        try:
            ext_handler_i = ExtHandlerInstance(ext_handler, self.protocol)
            state = ext_handler.properties.state

            # The Guest Agent currently only supports 1 installed version per extension on the VM.
            # If the extension version is unregistered and the customers wants to uninstall the extension,
            # we should let it go through even if the installed version doesnt exist in Handler manifest (PIR) anymore.
            # If target state is enabled and version not found in manifest, do not process the extension.
            if ext_handler_i.decide_version(target_state=state) is None and state == ExtensionRequestedState.Enabled:
                handler_version = ext_handler_i.ext_handler.properties.version
                name = ext_handler_i.ext_handler.name
                err_msg = "Unable to find version {0} in manifest for extension {1}".format(handler_version, name)
                ext_handler_i.set_operation(WALAEventOperation.Download)
                ext_handler_i.set_handler_status(message=ustr(err_msg), code=-1)
                ext_handler_i.report_event(message=ustr(err_msg), is_success=False)
                return False

            ext_handler_i.logger.info("Target handler state: {0} [incarnation {1}]", state, etag)
            if state == ExtensionRequestedState.Enabled:
                self.handle_enable(ext_handler_i)
            elif state == ExtensionRequestedState.Disabled:
                self.handle_disable(ext_handler_i)
            elif state == ExtensionRequestedState.Uninstall:
                self.handle_uninstall(ext_handler_i)
            else:
                message = u"Unknown ext handler state:{0}".format(state)
                raise ExtensionError(message)

            return True

        except ExtensionUpdateError as error:
            # Not reporting the error as it has already been reported from the old version
            self.handle_ext_handler_error(ext_handler_i, error, error.code, report_telemetry_event=False)
        except ExtensionDownloadError as error:
            self.handle_ext_handler_download_error(ext_handler_i, error, error.code)
        except ExtensionError as error:
            self.handle_ext_handler_error(ext_handler_i, error, error.code)
        except Exception as error:
            self.handle_ext_handler_error(ext_handler_i, error)

        return False

    def handle_ext_handler_error(self, ext_handler_i, e, code=-1, report_telemetry_event=True):  # pylint: disable=C0103
        msg = ustr(e)
        ext_handler_i.set_handler_status(message=msg, code=code)

        if report_telemetry_event:
            ext_handler_i.report_event(message=msg, is_success=False, log_event=True)

    def handle_ext_handler_download_error(self, ext_handler_i, e, code=-1):  # pylint: disable=C0103
        msg = ustr(e)
        ext_handler_i.set_handler_status(message=msg, code=code)

        report_event(op=WALAEventOperation.Download, is_success=False, log_event=True,
                     message="Failed to download artifacts: {0}".format(msg))

    def handle_enable(self, ext_handler_i):
        self.log_process = True
        uninstall_exit_code = None
        old_ext_handler_i = ext_handler_i.get_installed_ext_handler()

        handler_state = ext_handler_i.get_handler_state()
        ext_handler_i.logger.info("[Enable] current handler state is: {0}",
                                  handler_state.lower())
        # We go through the entire process of downloading and initializing the extension if it's either a fresh
        # extension or if it's a retry of a previously failed upgrade.
        if handler_state == ExtHandlerState.NotInstalled or handler_state == ExtHandlerState.FailedUpgrade:  # pylint: disable=R1714
            ext_handler_i.set_handler_state(ExtHandlerState.NotInstalled)
            ext_handler_i.download()
            ext_handler_i.initialize()
            ext_handler_i.update_settings()
            if old_ext_handler_i is None:
                ext_handler_i.install()
            elif ext_handler_i.version_ne(old_ext_handler_i):
                uninstall_exit_code = ExtHandlersHandler._update_extension_handler_and_return_if_failed(
                    old_ext_handler_i, ext_handler_i)
        else:
            ext_handler_i.update_settings()

        ext_handler_i.enable(uninstall_exit_code=uninstall_exit_code)

    @staticmethod
    def _update_extension_handler_and_return_if_failed(old_ext_handler_i, ext_handler_i):

        def execute_old_handler_command_and_return_if_succeeds(func):
            """
            Created a common wrapper to execute all commands that need to be executed from the old handler
            so that it can have a common exception handling mechanism
            :param func: The command to be executed on the old handler
            :return: True if command execution succeeds and False if it fails
            """
            continue_on_update_failure = False
            exit_code = 0
            try:
                continue_on_update_failure = ext_handler_i.load_manifest().is_continue_on_update_failure()
                func()
            except ExtensionError as e:  # pylint: disable=C0103
                # Reporting the event with the old handler and raising a new ExtensionUpdateError to set the
                # handler status on the new version
                msg = "%s; ContinueOnUpdate: %s" % (ustr(e), continue_on_update_failure)
                old_ext_handler_i.report_event(message=msg, is_success=False)
                if not continue_on_update_failure:
                    raise ExtensionUpdateError(msg)

                exit_code = e.code
                if isinstance(e, ExtensionOperationError):
                    exit_code = e.exit_code  # pylint: disable=E1101

                logger.info("Continue on Update failure flag is set, proceeding with update")
            return exit_code

        disable_exit_code = NOT_RUN
        # We only want to disable the old handler if it is currently enabled; no
        # other state makes sense.
        if old_ext_handler_i.get_handler_state() == ExtHandlerState.Enabled:
            disable_exit_code = execute_old_handler_command_and_return_if_succeeds(
                func=lambda: old_ext_handler_i.disable())  # pylint: disable=W0108

        ext_handler_i.copy_status_files(old_ext_handler_i)
        if ext_handler_i.version_gt(old_ext_handler_i):
            ext_handler_i.update(disable_exit_code=disable_exit_code,
                                 updating_from_version=old_ext_handler_i.ext_handler.properties.version)
        else:
            updating_from_version = ext_handler_i.ext_handler.properties.version
            old_ext_handler_i.update(version=updating_from_version,
                                     disable_exit_code=disable_exit_code, updating_from_version=updating_from_version)
        uninstall_exit_code = execute_old_handler_command_and_return_if_succeeds(
            func=lambda: old_ext_handler_i.uninstall())  # pylint: disable=W0108
        old_ext_handler_i.remove_ext_handler()
        ext_handler_i.update_with_install(uninstall_exit_code=uninstall_exit_code)
        return uninstall_exit_code

    def handle_disable(self, ext_handler_i):
        self.log_process = True
        handler_state = ext_handler_i.get_handler_state()
        ext_handler_i.logger.info("[Disable] current handler state is: {0}",
                                  handler_state.lower())
        if handler_state == ExtHandlerState.Enabled:
            ext_handler_i.disable()

    def handle_uninstall(self, ext_handler_i):
        self.log_process = True
        handler_state = ext_handler_i.get_handler_state()
        ext_handler_i.logger.info("[Uninstall] current handler state is: {0}",
                                  handler_state.lower())
        if handler_state != ExtHandlerState.NotInstalled:
            if handler_state == ExtHandlerState.Enabled:
                ext_handler_i.disable()

            # Try uninstalling the extension and swallow any exceptions in case of failures after logging them
            try:
                ext_handler_i.uninstall()
            except ExtensionError as e:  # pylint: disable=C0103
                ext_handler_i.report_event(message=ustr(e), is_success=False)

        ext_handler_i.remove_ext_handler()

    def report_ext_handlers_status(self):
        """
        Go through handler_state dir, collect and report status
        """
        vm_status = VMStatus(status="Ready", message="Guest Agent is running")
        if self.ext_handlers is not None:
            for ext_handler in self.ext_handlers.extHandlers:
                try:
                    self.report_ext_handler_status(vm_status, ext_handler)
                except ExtensionError as e:  # pylint: disable=C0103
                    add_event(
                        AGENT_NAME,
                        version=CURRENT_VERSION,
                        op=WALAEventOperation.ExtensionProcessing,
                        is_success=False,
                        message=ustr(e))

        logger.verbose("Report vm agent status")
        try:
            self.protocol.report_vm_status(vm_status)
            if self.log_report:
                logger.verbose("Completed vm agent status report")
            self.report_status_error_state.reset()
        except ProtocolNotFoundError as e:  # pylint: disable=C0103
            self.report_status_error_state.incr()
            message = "Failed to report vm agent status: {0}".format(e)
            logger.verbose(message)
        except ProtocolError as e:  # pylint: disable=C0103
            self.report_status_error_state.incr()
            message = "Failed to report vm agent status: {0}".format(e)
            add_event(AGENT_NAME,
                      version=CURRENT_VERSION,
                      op=WALAEventOperation.ExtensionProcessing,
                      is_success=False,
                      message=message)

        if self.report_status_error_state.is_triggered():
            message = "Failed to report vm agent status for more than {0}" \
                .format(self.report_status_error_state.min_timedelta)

            add_event(AGENT_NAME,
                      version=CURRENT_VERSION,
                      op=WALAEventOperation.ReportStatusExtended,
                      is_success=False,
                      message=message)

            self.report_status_error_state.reset()

        self.write_ext_handlers_status_to_info_file(vm_status)

    @staticmethod
    def write_ext_handlers_status_to_info_file(vm_status):
        status_path = os.path.join(conf.get_lib_dir(), AGENT_STATUS_FILE)

        agent_details = {
            "agent_name": AGENT_NAME,
            "current_version": str(CURRENT_VERSION),
            "goal_state_version": str(GOAL_STATE_AGENT_VERSION),
            "distro_details": "{0}:{1}".format(DISTRO_NAME, DISTRO_VERSION),
            "last_successful_status_upload_time": time.strftime("%Y-%m-%dT%H:%M:%SZ", time.gmtime()),
            "python_version": "Python: {0}.{1}.{2}".format(PY_VERSION_MAJOR, PY_VERSION_MINOR, PY_VERSION_MICRO)
        }

        # Convert VMStatus class to Dict.
        data = get_properties(vm_status)

        # The above class contains vmAgent.extensionHandlers
        # (more info: azurelinuxagent.common.protocol.restapi.VMAgentStatus)
        handler_statuses = data['vmAgent']['extensionHandlers']
        for handler_status in handler_statuses:
            try:
                handler_status.pop('code', None)
                handler_status.pop('message', None)
                handler_status.pop('extensions', None)
            except KeyError:
                pass

        agent_details['extensions_status'] = handler_statuses
        agent_details_json = json.dumps(agent_details)

        fileutil.write_file(status_path, agent_details_json)

    def report_ext_handler_status(self, vm_status, ext_handler):
        ext_handler_i = ExtHandlerInstance(ext_handler, self.protocol)

        handler_status = ext_handler_i.get_handler_status()
        if handler_status is None:
            return

        handler_state = ext_handler_i.get_handler_state()
        if handler_state != ExtHandlerState.NotInstalled:
            try:
                active_exts = ext_handler_i.report_ext_status()
                handler_status.extensions.extend(active_exts)
            except ExtensionError as e:  # pylint: disable=C0103
                ext_handler_i.set_handler_status(message=ustr(e), code=e.code)

            try:
                heartbeat = ext_handler_i.collect_heartbeat()
                if heartbeat is not None:
                    handler_status.status = heartbeat.get('status')
            except ExtensionError as e:  # pylint: disable=C0103
                ext_handler_i.set_handler_status(message=ustr(e), code=e.code)

        vm_status.vmAgent.extensionHandlers.append(handler_status)


class ExtHandlerInstance(object):  # pylint: disable=R0904
    def __init__(self, ext_handler, protocol):
        self.ext_handler = ext_handler
        self.protocol = protocol
        self.operation = None
        self.pkg = None
        self.pkg_file = None
        self.logger = None
        self.set_logger()

        try:
            fileutil.mkdir(self.get_log_dir(), mode=0o755)
        except IOError as e:  # pylint: disable=C0103
            self.logger.error(u"Failed to create extension log dir: {0}", e)

        log_file = os.path.join(self.get_log_dir(), "CommandExecution.log")
        self.logger.add_appender(logger.AppenderType.FILE,
                                 logger.LogLevel.INFO, log_file)

    def decide_version(self, target_state=None):
        self.logger.verbose("Decide which version to use")
        try:
            pkg_list = self.protocol.get_ext_handler_pkgs(self.ext_handler)
        except ProtocolError as e:  # pylint: disable=C0103
            raise ExtensionError("Failed to get ext handler pkgs", e)
        except ExtensionDownloadError:
            self.set_operation(WALAEventOperation.Download)
            raise

        # Determine the desired and installed versions
        requested_version = FlexibleVersion(str(self.ext_handler.properties.version))
        installed_version_string = self.get_installed_version()
        installed_version = requested_version \
            if installed_version_string is None \
            else FlexibleVersion(installed_version_string)

        # Divide packages
        # - Find the installed package (its version must exactly match)
        # - Find the internal candidate (its version must exactly match)
        # - Separate the public packages
        selected_pkg = None
        installed_pkg = None
        pkg_list.versions.sort(key=lambda p: FlexibleVersion(p.version))
        for pkg in pkg_list.versions:
            pkg_version = FlexibleVersion(pkg.version)
            if pkg_version == installed_version:
                installed_pkg = pkg
            if requested_version.matches(pkg_version):
                selected_pkg = pkg

        # Finally, update the version only if not downgrading
        # Note:
        #  - A downgrade, which will be bound to the same major version,
        #    is allowed if the installed version is no longer available
        if target_state in (ExtensionRequestedState.Uninstall, ExtensionRequestedState.Disabled):
            if installed_pkg is None:
                msg = "Failed to find installed version: {0} of Handler: {1}  in handler manifest to uninstall.".format(
                    installed_version, self.ext_handler.name)
                self.logger.warn(msg)
            self.pkg = installed_pkg
            self.ext_handler.properties.version = str(installed_version) \
                if installed_version is not None else None
        else:
            self.pkg = selected_pkg
            if self.pkg is not None:
                self.ext_handler.properties.version = str(selected_pkg.version)

        if self.pkg is not None:
            self.logger.verbose("Use version: {0}", self.pkg.version)
        self.set_logger()
        return self.pkg

    def set_logger(self):
        prefix = "[{0}]".format(self.get_full_name())
        self.logger = logger.Logger(logger.DEFAULT_LOGGER, prefix)

    def version_gt(self, other):
        self_version = self.ext_handler.properties.version
        other_version = other.ext_handler.properties.version
        return FlexibleVersion(self_version) > FlexibleVersion(other_version)

    def version_ne(self, other):
        self_version = self.ext_handler.properties.version
        other_version = other.ext_handler.properties.version
        return FlexibleVersion(self_version) != FlexibleVersion(other_version)

    def get_installed_ext_handler(self):
        latest_version = self.get_installed_version()
        if latest_version is None:
            return None

        installed_handler = ExtHandler()
        set_properties("ExtHandler", installed_handler, get_properties(self.ext_handler))
        installed_handler.properties.version = latest_version
        return ExtHandlerInstance(installed_handler, self.protocol)

    def get_installed_version(self):
        latest_version = None

        for path in glob.iglob(os.path.join(conf.get_lib_dir(), self.ext_handler.name + "-*")):
            if not os.path.isdir(path):
                continue

            separator = path.rfind('-')
            version_from_path = FlexibleVersion(path[separator + 1:])
            state_path = os.path.join(path, 'config', 'HandlerState')

            if not os.path.exists(state_path) or fileutil.read_file(state_path) == ExtHandlerState.NotInstalled \
                    or fileutil.read_file(state_path) == ExtHandlerState.FailedUpgrade:
                logger.verbose("Ignoring version of uninstalled or failed extension: "
                               "{0}".format(path))
                continue

            if latest_version is None or latest_version < version_from_path:
                latest_version = version_from_path

        return str(latest_version) if latest_version is not None else None

    def copy_status_files(self, old_ext_handler_i):
        self.logger.info("Copy status files from old plugin to new")
        old_ext_dir = old_ext_handler_i.get_base_dir()
        new_ext_dir = self.get_base_dir()

        old_ext_mrseq_file = os.path.join(old_ext_dir, "mrseq")
        if os.path.isfile(old_ext_mrseq_file):
            shutil.copy2(old_ext_mrseq_file, new_ext_dir)

        old_ext_status_dir = old_ext_handler_i.get_status_dir()
        new_ext_status_dir = self.get_status_dir()

        if os.path.isdir(old_ext_status_dir):
            for status_file in os.listdir(old_ext_status_dir):
                status_file = os.path.join(old_ext_status_dir, status_file)
                if os.path.isfile(status_file):
                    shutil.copy2(status_file, new_ext_status_dir)

    def set_operation(self, op):  # pylint: disable=C0103
        self.operation = op

    def report_event(self, message="", is_success=True, duration=0, log_event=True):
        ext_handler_version = self.ext_handler.properties.version
        add_event(name=self.ext_handler.name, version=ext_handler_version, message=message,
                  op=self.operation, is_success=is_success, duration=duration, log_event=log_event)

    def _download_extension_package(self, source_uri, target_file):
        self.logger.info("Downloading extension package: {0}", source_uri)
        try:
            if not self.protocol.download_ext_handler_pkg(source_uri, target_file):
                raise Exception("Failed to download extension package from {0}".format(source_uri))
        except Exception as exception:
            self.logger.info("Error downloading extension package: {0}", ustr(exception))
            if os.path.exists(target_file):
                os.remove(target_file)
            return False
        return True

    def _unzip_extension_package(self, source_file, target_directory):
        self.logger.info("Unzipping extension package: {0}", source_file)
        try:
            zipfile.ZipFile(source_file).extractall(target_directory)
        except Exception as exception:
            logger.info("Error while unzipping extension package: {0}", ustr(exception))
            os.remove(source_file)
            if os.path.exists(target_directory):
                shutil.rmtree(target_directory)
            return False
        return True

    def download(self):
        begin_utc = datetime.datetime.utcnow()
        self.set_operation(WALAEventOperation.Download)

        if self.pkg is None or self.pkg.uris is None or len(self.pkg.uris) == 0:  # pylint: disable=len-as-condition
            raise ExtensionDownloadError("No package uri found")

        destination = os.path.join(conf.get_lib_dir(), self.get_extension_package_zipfile_name())

        package_exists = False
        if os.path.exists(destination):
            self.logger.info("Using existing extension package: {0}", destination)
            if self._unzip_extension_package(destination, self.get_base_dir()):
                package_exists = True
            else:
                self.logger.info("The existing extension package is invalid, will ignore it.")

        if not package_exists:
            downloaded = False
            i = 0
            while i < NUMBER_OF_DOWNLOAD_RETRIES:
                uris_shuffled = self.pkg.uris
                random.shuffle(uris_shuffled)

                for uri in uris_shuffled:
                    if not self._download_extension_package(uri.uri, destination):
                        continue

                    if self._unzip_extension_package(destination, self.get_base_dir()):
                        downloaded = True
                        break

                if downloaded:
                    break

                self.logger.info("Failed to download the extension package from all uris, will retry after a minute")
                time.sleep(60)
                i += 1

            if not downloaded:
                raise ExtensionDownloadError("Failed to download extension",
                                             code=ExtensionErrorCodes.PluginManifestDownloadError)

            duration = elapsed_milliseconds(begin_utc)
            self.report_event(message="Download succeeded", duration=duration)

        self.pkg_file = destination

    def initialize(self):
        self.logger.info("Initializing extension {0}".format(self.get_full_name()))

        # Add user execute permission to all files under the base dir
        for file in fileutil.get_all_files(self.get_base_dir()):  # pylint: disable=redefined-builtin
            fileutil.chmod(file, os.stat(file).st_mode | stat.S_IXUSR)

        # Save HandlerManifest.json
        man_file = fileutil.search_file(self.get_base_dir(), 'HandlerManifest.json')

        if man_file is None:
            raise ExtensionDownloadError("HandlerManifest.json not found")

        try:
            man = fileutil.read_file(man_file, remove_bom=True)
            fileutil.write_file(self.get_manifest_file(), man)
        except IOError as e:  # pylint: disable=C0103
            fileutil.clean_ioerror(e, paths=[self.get_base_dir(), self.pkg_file])
            raise ExtensionDownloadError(u"Failed to save HandlerManifest.json", e)

        # Create status and config dir
        try:
            status_dir = self.get_status_dir()
            fileutil.mkdir(status_dir, mode=0o700)

            conf_dir = self.get_conf_dir()
            fileutil.mkdir(conf_dir, mode=0o700)

            if is_extension_telemetry_pipeline_enabled():
                fileutil.mkdir(self.get_extension_events_dir(), mode=0o700)

            seq_no, status_path = self.get_status_file_path()  # pylint: disable=W0612
            if status_path is not None:
                now = datetime.datetime.utcnow().strftime("%Y-%m-%dT%H:%M:%SZ")
                status = [
                    {
                        "version": 1.0,
                        "timestampUTC": now,
                        "status": {
                            "name": self.ext_handler.name,
                            "operation": "Enabling Handler",
                            "status": "transitioning",
                            "code": 0,
                            "formattedMessage": {
                                "lang": "en-US",
                                "message": "Install/Enable is in progress."
                            }
                        }
                    }
                ]
                fileutil.write_file(status_path, json.dumps(status))

        except IOError as e:  # pylint: disable=C0103
            fileutil.clean_ioerror(e, paths=[self.get_base_dir(), self.pkg_file])
            raise ExtensionDownloadError(u"Failed to initialize extension '{0}'".format(self.get_full_name()), e)

        # Save HandlerEnvironment.json
        self.create_handler_env()

    def enable(self, uninstall_exit_code=None):
        uninstall_exit_code = str(uninstall_exit_code) if uninstall_exit_code is not None else NOT_RUN
        env = {ExtCommandEnvVariable.UninstallReturnCode: uninstall_exit_code}

        self.set_operation(WALAEventOperation.Enable)
        man = self.load_manifest()
        enable_cmd = man.get_enable_command()
        self.logger.info("Enable extension [{0}]".format(enable_cmd))
        self.launch_command(enable_cmd, timeout=300,
                            extension_error_code=ExtensionErrorCodes.PluginEnableProcessingFailed, env=env)
        self.set_handler_state(ExtHandlerState.Enabled)
        self.set_handler_status(status="Ready", message="Plugin enabled")

    def disable(self):
        self.set_operation(WALAEventOperation.Disable)
        man = self.load_manifest()
        disable_cmd = man.get_disable_command()
        self.logger.info("Disable extension [{0}]".format(disable_cmd))
        self.launch_command(disable_cmd, timeout=900,
                            extension_error_code=ExtensionErrorCodes.PluginDisableProcessingFailed)
        self.set_handler_state(ExtHandlerState.Installed)
        self.set_handler_status(status="NotReady", message="Plugin disabled")

    def install(self, uninstall_exit_code=None):
        uninstall_exit_code = str(uninstall_exit_code) if uninstall_exit_code is not None else NOT_RUN
        env = {ExtCommandEnvVariable.UninstallReturnCode: uninstall_exit_code}

        man = self.load_manifest()
        install_cmd = man.get_install_command()
        self.logger.info("Install extension [{0}]".format(install_cmd))
        self.set_operation(WALAEventOperation.Install)
        self.launch_command(install_cmd, timeout=900,
                            extension_error_code=ExtensionErrorCodes.PluginInstallProcessingFailed, env=env)
        self.set_handler_state(ExtHandlerState.Installed)

    def uninstall(self):
        self.set_operation(WALAEventOperation.UnInstall)
        man = self.load_manifest()
        uninstall_cmd = man.get_uninstall_command()
        self.logger.info("Uninstall extension [{0}]".format(uninstall_cmd))
        self.launch_command(uninstall_cmd)

    def remove_ext_handler(self):
        try:
            zip_filename = os.path.join(conf.get_lib_dir(), self.get_extension_package_zipfile_name())
            if os.path.exists(zip_filename):
                os.remove(zip_filename)
                self.logger.verbose("Deleted the extension zip at path {0}", zip_filename)

            base_dir = self.get_base_dir()
            if os.path.isdir(base_dir):
                self.logger.info("Remove extension handler directory: {0}", base_dir)

                # some extensions uninstall asynchronously so ignore error 2 while removing them
                def on_rmtree_error(_, __, exc_info):
                    _, exception, _ = exc_info
                    if not isinstance(exception, OSError) or exception.errno != 2:  # [Errno 2] No such file or directory
                        raise exception

                shutil.rmtree(base_dir, onerror=on_rmtree_error)
        except IOError as e:  # pylint: disable=C0103
            message = "Failed to remove extension handler directory: {0}".format(e)
            self.report_event(message=message, is_success=False)
            self.logger.warn(message)

    def update(self, version=None, disable_exit_code=None, updating_from_version=None):  # pylint: disable=W0621
        if version is None:
            version = self.ext_handler.properties.version

        disable_exit_code = str(disable_exit_code) if disable_exit_code is not None else NOT_RUN
        env = {'VERSION': version, ExtCommandEnvVariable.DisableReturnCode: disable_exit_code,
               ExtCommandEnvVariable.UpdatingFromVersion: updating_from_version}

        try:
            self.set_operation(WALAEventOperation.Update)
            man = self.load_manifest()
            update_cmd = man.get_update_command()
            self.logger.info("Update extension [{0}]".format(update_cmd))
            self.launch_command(update_cmd,
                                timeout=900,
                                extension_error_code=ExtensionErrorCodes.PluginUpdateProcessingFailed,
                                env=env)
        except ExtensionError:
            # Mark the handler as Failed so we don't clean it up and can keep reporting its status
            self.set_handler_state(ExtHandlerState.FailedUpgrade)
            raise

    def update_with_install(self, uninstall_exit_code=None):
        man = self.load_manifest()
        if man.is_update_with_install():
            self.install(uninstall_exit_code=uninstall_exit_code)
        else:
            self.logger.info("UpdateWithInstall not set. "
                             "Skip install during upgrade.")
        self.set_handler_state(ExtHandlerState.Installed)

    def _get_last_modified_seq_no_from_config_files(self):
        """
        The sequence number is not guaranteed to always be strictly increasing. To ensure we always get the latest one,
        fetching the sequence number from config file that was last modified (and not necessarily the largest).
        :return: Last modified Sequence number or -1 on errors

        Note: This function is going to be deprecated soon. We should only rely on seqNo from GoalState rather than file system.
        """
        seq_no = -1

        try:
            largest_modified_time = 0
            conf_dir = self.get_conf_dir()
            for item in os.listdir(conf_dir):
                item_path = os.path.join(conf_dir, item)
                if not os.path.isfile(item_path):
                    continue
                try:
                    separator = item.rfind(".")
                    if separator > 0 and item[separator + 1:] == 'settings':
                        curr_seq_no = int(item.split('.')[0])
                        curr_modified_time = os.path.getmtime(item_path)
                        if curr_modified_time > largest_modified_time:
                            seq_no = curr_seq_no
                            largest_modified_time = curr_modified_time
                except (ValueError, IndexError, TypeError):
                    self.logger.verbose("Failed to parse file name: {0}", item)
                    continue
        except Exception as error:
            logger.verbose("Error fetching sequence number from config files: {0}".format(ustr(error)))
            seq_no = -1

        return seq_no

    def get_status_file_path(self, extension=None):
        path = None
        # Todo: Remove check on filesystem for fetching sequence number (legacy behaviour).
        # We should technically only fetch the sequence number from GoalState and not rely on the filesystem at all,
        # But since we still have Kusto data from the operation below (~0.000065% VMs are still reporting
        # WALAEventOperation.SequenceNumberMismatch), keeping this as is with modified logic for fetching
        # sequence number from filesystem. Based on the new data we will eventually phase this out.
        seq_no = self._get_last_modified_seq_no_from_config_files()

        # Issue 1116: use the sequence number from goal state where possible
        if extension is not None and extension.sequenceNumber is not None:
            try:
                gs_seq_no = int(extension.sequenceNumber)

                if gs_seq_no != seq_no:
                    add_event(AGENT_NAME, version=CURRENT_VERSION, op=WALAEventOperation.SequenceNumberMismatch,
                              is_success=False, message="Goal state: {0}, disk: {1}".format(gs_seq_no, seq_no),
                              log_event=False)

                seq_no = gs_seq_no
            except ValueError:
                logger.error('Sequence number [{0}] does not appear to be valid'.format(extension.sequenceNumber))

        if seq_no > -1:
            path = os.path.join(
                self.get_status_dir(),
                "{0}.status".format(seq_no))

        return seq_no, path

    def collect_ext_status(self, ext):
        self.logger.verbose("Collect extension status for {0}".format(ext.name))
        seq_no, ext_status_file = self.get_status_file_path(ext)
        if seq_no == -1:
            return None

        data = None
        data_str = None
        ext_status = ExtensionStatus(seq_no=seq_no)

        try:
            data_str, data = self._read_and_parse_json_status_file(ext_status_file)
        except ExtensionStatusError as e:  # pylint: disable=C0103
            msg = ""
            if e.code == ExtensionStatusError.CouldNotReadStatusFile:
                ext_status.code = ExtensionErrorCodes.PluginUnknownFailure
                msg = u"We couldn't read any status for {0}-{1} extension, for the sequence number {2}. It failed due" \
                      u" to {3}".format(ext.name, self.ext_handler.properties.version, seq_no, e)
            elif ExtensionStatusError.InvalidJsonFile:
                ext_status.code = ExtensionErrorCodes.PluginSettingsStatusInvalid
                msg = u"The status reported by the extension {0}-{1}(Sequence number {2}), was in an " \
                      u"incorrect format and the agent could not parse it correctly. Failed due to {3}" \
                      .format(ext.name, self.ext_handler.properties.version, seq_no, e)

            # This log is periodic due to the verbose nature of the status check. Please make sure that the message
            # constructed above does not change very frequently and includes important info such as sequence number,
            # extension name to make sure that the log reflects changes in the extension sequence for which the
            # status is being sent.
            logger.periodic_warn(logger.EVERY_HALF_HOUR, u"[PERIODIC] " + msg)
            add_periodic(delta=logger.EVERY_HALF_HOUR, name=ext.name, version=self.ext_handler.properties.version,
                         op=WALAEventOperation.StatusProcessing, is_success=False, message=msg,
                         log_event=False)

            ext_status.message = msg
            ext_status.status = ValidHandlerStatus.error

            return ext_status

        # We did not encounter InvalidJsonFile/CouldNotReadStatusFile and thus the status file was correctly written
        # and has valid json.
        try:
            parse_ext_status(ext_status, data)
            if len(data_str) > _MAX_STATUS_FILE_SIZE_IN_BYTES:
                raise ExtensionStatusError(msg="For Extension Handler {0}-{1} for the sequence number {2}, the status "
                                               "file {3} of size {4} bytes is too big. Max Limit allowed is {5} bytes"
                                           .format(ext.name, self.ext_handler.properties.version, seq_no,
                                                   ext_status_file, len(data_str), _MAX_STATUS_FILE_SIZE_IN_BYTES),
                                           code=ExtensionStatusError.MaxSizeExceeded)
        except ExtensionStatusError as e:  # pylint: disable=C0103
            msg = u"For Extension Handler {0}-{1} for the sequence number {2}, the status file {3}. " \
                  u"Encountered the following error: {4}".format(ext.name, self.ext_handler.properties.version, seq_no,
                                                                 ext_status_file, ustr(e))
            logger.periodic_warn(logger.EVERY_DAY, u"[PERIODIC] " + msg)
            add_periodic(delta=logger.EVERY_HALF_HOUR, name=ext.name, version=self.ext_handler.properties.version,
                         op=WALAEventOperation.StatusProcessing, is_success=False, message=msg, log_event=False)

            if e.code == ExtensionStatusError.MaxSizeExceeded:
                ext_status.message, field_size = self._truncate_message(ext_status.message, _MAX_STATUS_MESSAGE_LENGTH)
                ext_status.substatusList = self._process_substatus_list(ext_status.substatusList, field_size)

            elif e.code == ExtensionStatusError.StatusFileMalformed:
                ext_status.message = "Could not get a valid status from the extension {0}-{1}. Encountered the " \
                                     "following error: {2}".format(ext.name, self.ext_handler.properties.version,
                                                                   ustr(e))
                ext_status.code = ExtensionErrorCodes.PluginSettingsStatusInvalid
                ext_status.status = ValidHandlerStatus.error

        return ext_status

    def get_ext_handling_status(self, ext):
        seq_no, ext_status_file = self.get_status_file_path(ext)

        # This is legacy scenario for cases when no extension settings is available
        if seq_no < 0 or ext_status_file is None:
            return None

        # Missing status file is considered a non-terminal state here
        # so that extension sequencing can wait until it becomes existing
        if not os.path.exists(ext_status_file):
            status = ValidHandlerStatus.warning
        else:
            ext_status = self.collect_ext_status(ext)
            status = ext_status.status if ext_status is not None else None

        return status

    def is_ext_handling_complete(self, ext):
        status = self.get_ext_handling_status(ext)

        # when seq < 0 (i.e. no new user settings), the handling is complete and return None status
        if status is None:
            return True, None

        # If not in terminal state, it is incomplete
        if status not in _EXTENSION_TERMINAL_STATUSES:
            return False, status

        # Extension completed, return its status
        return True, status

    def report_ext_status(self):
        active_exts = []
        # TODO Refactor or remove this common code pattern (for each extension subordinate to an ext_handler, do X).
        for ext in self.ext_handler.properties.extensions:
            ext_status = self.collect_ext_status(ext)
            if ext_status is None:
                continue
            try:
                self.protocol.report_ext_status(self.ext_handler.name, ext.name,
                                                ext_status)
                active_exts.append(ext.name)
            except ProtocolError as e:  # pylint: disable=C0103
                self.logger.error(u"Failed to report extension status: {0}", e)
        return active_exts

    def collect_heartbeat(self):  # pylint: disable=R1710
        man = self.load_manifest()
        if not man.is_report_heartbeat():
            return
        heartbeat_file = os.path.join(conf.get_lib_dir(),
                                      self.get_heartbeat_file())

        if not os.path.isfile(heartbeat_file):
            raise ExtensionError("Failed to get heart beat file")
        if not self.is_responsive(heartbeat_file):
            return {
                "status": "Unresponsive",
                "code": -1,
                "message": "Extension heartbeat is not responsive"
            }
        try:
            heartbeat_json = fileutil.read_file(heartbeat_file)
            heartbeat = json.loads(heartbeat_json)[0]['heartbeat']
        except IOError as e:  # pylint: disable=C0103
            raise ExtensionError("Failed to get heartbeat file:{0}".format(e))
        except (ValueError, KeyError) as e:  # pylint: disable=C0103
            raise ExtensionError("Malformed heartbeat file: {0}".format(e))
        return heartbeat

    @staticmethod
    def is_responsive(heartbeat_file):
        """
        Was heartbeat_file updated within the last ten (10) minutes?

        :param heartbeat_file: str
        :return: bool
        """
        last_update = int(time.time() - os.stat(heartbeat_file).st_mtime)
        return last_update <= 600

    def launch_command(self, cmd, timeout=300, extension_error_code=ExtensionErrorCodes.PluginProcessingError,
                       env=None):
        begin_utc = datetime.datetime.utcnow()
        self.logger.verbose("Launch command: [{0}]", cmd)

        base_dir = self.get_base_dir()

        with tempfile.TemporaryFile(dir=base_dir, mode="w+b") as stdout:
            with tempfile.TemporaryFile(dir=base_dir, mode="w+b") as stderr:
                if env is None:
                    env = {}
                env.update(os.environ)
                # Always add Extension Path and version to the current launch_command (Ask from publishers)
                env.update({
                    ExtCommandEnvVariable.ExtensionPath: base_dir,
                    ExtCommandEnvVariable.ExtensionVersion: str(self.ext_handler.properties.version),
                    ExtCommandEnvVariable.ExtensionSeqNumber: str(self.get_seq_no()),
                    ExtCommandEnvVariable.WireProtocolAddress: self.protocol.get_endpoint()
                })

                try:
                    # Some extensions erroneously begin cmd with a slash; don't interpret those
                    # as root-relative. (Issue #1170)
                    full_path = os.path.join(base_dir, cmd.lstrip(os.path.sep))

                    process_output = CGroupConfigurator.get_instance().start_extension_command(
                        extension_name=self.get_full_name(),
                        command=full_path,
                        timeout=timeout,
                        shell=True,
                        cwd=base_dir,
                        env=env,
                        stdout=stdout,
                        stderr=stderr,
                        error_code=extension_error_code)

                except OSError as e:  # pylint: disable=C0103
                    raise ExtensionError("Failed to launch '{0}': {1}".format(full_path, e.strerror),
                                         code=extension_error_code)

                duration = elapsed_milliseconds(begin_utc)
                log_msg = "{0}\n{1}".format(cmd, "\n".join([line for line in process_output.split('\n') if line != ""]))

                self.logger.verbose(log_msg)
                self.report_event(message=log_msg, duration=duration, log_event=False)

                return process_output

    def load_manifest(self):
        man_file = self.get_manifest_file()
        try:
            data = json.loads(fileutil.read_file(man_file))
        except (IOError, OSError) as e:  # pylint: disable=C0103
            raise ExtensionError('Failed to load manifest file ({0}): {1}'.format(man_file, e.strerror),
                                 code=ExtensionErrorCodes.PluginHandlerManifestNotFound)
        except ValueError:
            raise ExtensionError('Malformed manifest file ({0}).'.format(man_file),
                                 code=ExtensionErrorCodes.PluginHandlerManifestDeserializationError)

        return HandlerManifest(data[0])

    def update_settings_file(self, settings_file, settings):
        settings_file = os.path.join(self.get_conf_dir(), settings_file)
        try:
            fileutil.write_file(settings_file, settings)
        except IOError as e:  # pylint: disable=C0103
            fileutil.clean_ioerror(e,
                                   paths=[settings_file])
            raise ExtensionError(u"Failed to update settings file", e)

    def update_settings(self):
        if self.ext_handler.properties.extensions is None or \
                len(self.ext_handler.properties.extensions) == 0:  # pylint: disable=len-as-condition
            # This is the behavior of waagent 2.0.x
            # The new agent has to be consistent with the old one.
            self.logger.info("Extension has no settings, write empty 0.settings")
            self.update_settings_file("0.settings", "")
            return

        for ext in self.ext_handler.properties.extensions:
            settings = {
                'publicSettings': ext.publicSettings,
                'protectedSettings': ext.protectedSettings,
                'protectedSettingsCertThumbprint': ext.certificateThumbprint
            }
            ext_settings = {
                "runtimeSettings": [{
                    "handlerSettings": settings
                }]
            }
            settings_file = "{0}.settings".format(ext.sequenceNumber)
            self.logger.info("Update settings file: {0}", settings_file)
            self.update_settings_file(settings_file, json.dumps(ext_settings))

    def create_handler_env(self):
        handler_env = {
                HandlerEnvironment.logFolder: self.get_log_dir(), 
                HandlerEnvironment.configFolder: self.get_conf_dir(), 
                HandlerEnvironment.statusFolder: self.get_status_dir(), 
                HandlerEnvironment.heartbeatFile: self.get_heartbeat_file() 
            }

        if is_extension_telemetry_pipeline_enabled():
            handler_env[HandlerEnvironment.eventsFolder] = self.get_extension_events_dir()

        env = [{
            HandlerEnvironment.name: self.ext_handler.name,
            HandlerEnvironment.version: HandlerEnvironment.schemaVersion,
            HandlerEnvironment.handlerEnvironment: handler_env
        }]
        try:
            fileutil.write_file(self.get_env_file(), json.dumps(env))
        except IOError as e:  # pylint: disable=C0103
            fileutil.clean_ioerror(e,
                                   paths=[self.get_base_dir(), self.pkg_file])
            raise ExtensionDownloadError(u"Failed to save handler environment", e)

    def set_handler_state(self, handler_state):
        state_dir = self.get_conf_dir()
        state_file = os.path.join(state_dir, "HandlerState")
        try:
            if not os.path.exists(state_dir):
                fileutil.mkdir(state_dir, mode=0o700)
            fileutil.write_file(state_file, handler_state)
        except IOError as e:  # pylint: disable=C0103
            fileutil.clean_ioerror(e, paths=[state_file])
            self.logger.error("Failed to set state: {0}", e)

    def get_handler_state(self):
        state_dir = self.get_conf_dir()
        state_file = os.path.join(state_dir, "HandlerState")
        if not os.path.isfile(state_file):
            return ExtHandlerState.NotInstalled

        try:
            return fileutil.read_file(state_file)
        except IOError as e:  # pylint: disable=C0103
            self.logger.error("Failed to get state: {0}", e)
            return ExtHandlerState.NotInstalled

    def set_handler_status(self, status="NotReady", message="", code=0):
        state_dir = self.get_conf_dir()

        handler_status = ExtHandlerStatus()
        handler_status.name = self.ext_handler.name
        handler_status.version = str(self.ext_handler.properties.version)
        handler_status.message = message
        handler_status.code = code
        handler_status.status = status
        status_file = os.path.join(state_dir, "HandlerStatus")

        try:
            handler_status_json = json.dumps(get_properties(handler_status))
            if handler_status_json is not None:
                if not os.path.exists(state_dir):
                    fileutil.mkdir(state_dir, mode=0o700)
                fileutil.write_file(status_file, handler_status_json)
            else:
                self.logger.error("Failed to create JSON document of handler status for {0} version {1}".format(
                    self.ext_handler.name,
                    self.ext_handler.properties.version))
        except (IOError, ValueError, ProtocolError) as error:
            fileutil.clean_ioerror(error, paths=[status_file])
            self.logger.error("Failed to save handler status: {0}, {1}", ustr(error), traceback.format_exc())

    def get_handler_status(self):
        state_dir = self.get_conf_dir()
        status_file = os.path.join(state_dir, "HandlerStatus")
        if not os.path.isfile(status_file):
            return None

        handler_status_contents = ""
        try:
            handler_status_contents = fileutil.read_file(status_file)
            data = json.loads(handler_status_contents)
            handler_status = ExtHandlerStatus()
            set_properties("ExtHandlerStatus", handler_status, data)
            return handler_status
        except (IOError, ValueError) as error:
            self.logger.error("Failed to get handler status: {0}", error)
        except Exception as error:
            error_msg = "Failed to get handler status message: {0}.\n Contents of file: {1}".format(
                ustr(error), handler_status_contents).replace('"', '\'')
            add_periodic(
                delta=logger.EVERY_HOUR,
                name=AGENT_NAME,
                version=CURRENT_VERSION,
                op=WALAEventOperation.ExtensionProcessing,
                is_success=False,
                message=error_msg)
            raise

        return None

    def get_extension_package_zipfile_name(self):
        return "{0}__{1}{2}".format(self.ext_handler.name,
                                    self.ext_handler.properties.version,
                                    HANDLER_PKG_EXT)

    def get_full_name(self):
        return "{0}-{1}".format(self.ext_handler.name,
                                self.ext_handler.properties.version)

    def get_base_dir(self):
        return os.path.join(conf.get_lib_dir(), self.get_full_name())

    def get_status_dir(self):
        return os.path.join(self.get_base_dir(), "status")

    def get_conf_dir(self):
        return os.path.join(self.get_base_dir(), 'config')

    def get_extension_events_dir(self):
        return os.path.join(self.get_log_dir(), EVENTS_DIRECTORY)

    def get_heartbeat_file(self):
        return os.path.join(self.get_base_dir(), 'heartbeat.log')

    def get_manifest_file(self):
        return os.path.join(self.get_base_dir(), 'HandlerManifest.json')

    def get_env_file(self):
        return os.path.join(self.get_base_dir(), HandlerEnvironment.fileName)

    def get_log_dir(self):
        return os.path.join(conf.get_ext_log_dir(), self.ext_handler.name)

    def get_seq_no(self):
        runtime_settings = self.ext_handler.properties.extensions
        # If no runtime_settings available for this ext_handler, then return 0 (this is the behavior we follow
        # for update_settings)
        if not runtime_settings or len(runtime_settings) == 0:  # pylint: disable=len-as-condition
            return "0"
        # Currently for every runtime settings we use the same sequence number
        # (Check : def parse_plugin_settings(self, ext_handler, plugin_settings) in wire.py)
        # Will have to revisit once the feature to enable multiple runtime settings is rolled out by CRP
        return self.ext_handler.properties.extensions[0].sequenceNumber

    @staticmethod
    def _read_and_parse_json_status_file(ext_status_file):
        failed_to_read = False
        failed_to_parse_json = False
        raised_exception = None
        data_str = None
        data = None

        for attempt in range(_NUM_OF_STATUS_FILE_RETRIES):  # pylint: disable=W0612
            try:
                data_str = fileutil.read_file(ext_status_file)
                data = json.loads(data_str)
                break
            except IOError as e:  # pylint: disable=C0103
                failed_to_read = True
                raised_exception = e
            except (ValueError, TypeError) as e:  # pylint: disable=C0103
                failed_to_parse_json = True
                raised_exception = e
            time.sleep(_STATUS_FILE_RETRY_DELAY)

        if failed_to_read:  # pylint: disable=R1720
            raise ExtensionStatusError(msg=ustr(raised_exception), inner=raised_exception,
                                       code=ExtensionStatusError.CouldNotReadStatusFile)
        elif failed_to_parse_json:
            raise ExtensionStatusError(msg=ustr(raised_exception), inner=raised_exception,
                                       code=ExtensionStatusError.InvalidJsonFile)
        else:
            return data_str, data

    def _process_substatus_list(self, substatus_list, current_status_size=0):
        processed_substatus = []

        # Truncating the substatus to reduce the size, and preserve other fields of the text
        for substatus in substatus_list:
            substatus.name, field_size = self._truncate_message(substatus.name, _MAX_SUBSTATUS_FIELD_LENGTH)
            current_status_size += field_size

            substatus.message, field_size = self._truncate_message(substatus.message, _MAX_SUBSTATUS_FIELD_LENGTH)
            current_status_size += field_size

            if current_status_size <= _MAX_STATUS_FILE_SIZE_IN_BYTES:
                processed_substatus.append(substatus)
            else:
                break

        return processed_substatus

    @staticmethod
    def _truncate_message(field, truncate_size=_MAX_SUBSTATUS_FIELD_LENGTH):  # pylint: disable=R1710
        if field is None:  # pylint: disable=R1705
            return
        else:
            truncated_field = field if len(field) < truncate_size else field[:truncate_size] + _TRUNCATED_SUFFIX
            return truncated_field, len(truncated_field)


class HandlerEnvironment(object):  # pylint: disable=R0903
    # HandlerEnvironment.json schema version
    schemaVersion = 1.0
    fileName = "HandlerEnvironment.json"
    handlerEnvironment = "handlerEnvironment"
    logFolder = "logFolder"
    configFolder = "configFolder"
    statusFolder = "statusFolder"
    heartbeatFile = "heartbeatFile"
    eventsFolder = "eventsFolder"
    name = "name"
    version = "version"


class HandlerManifest(object):
    def __init__(self, data):
        if data is None or data['handlerManifest'] is None:
            raise ExtensionError('Malformed manifest file.')
        self.data = data

    def get_name(self):
        return self.data["name"]

    def get_version(self):
        return self.data["version"]

    def get_install_command(self):
        return self.data['handlerManifest']["installCommand"]

    def get_uninstall_command(self):
        return self.data['handlerManifest']["uninstallCommand"]

    def get_update_command(self):
        return self.data['handlerManifest']["updateCommand"]

    def get_enable_command(self):
        return self.data['handlerManifest']["enableCommand"]

    def get_disable_command(self):
        return self.data['handlerManifest']["disableCommand"]

    def is_report_heartbeat(self):
        return self.data['handlerManifest'].get('reportHeartbeat', False)

    def is_update_with_install(self):
        update_mode = self.data['handlerManifest'].get('updateMode')
        if update_mode is None:
            return True
        return update_mode.lower() == "updatewithinstall"

    def is_continue_on_update_failure(self):
        return self.data['handlerManifest'].get('continueOnUpdateFailure', False)


class ExtensionStatusError(ExtensionError):
    """
    When extension failed to provide a valid status file
    """
    CouldNotReadStatusFile = 1
    InvalidJsonFile = 2
    StatusFileMalformed = 3
    MaxSizeExceeded = 4

    def __init__(self, msg=None, inner=None, code=-1):  # pylint: disable=W0235
        super(ExtensionStatusError, self).__init__(msg, inner, code)<|MERGE_RESOLUTION|>--- conflicted
+++ resolved
@@ -301,16 +301,12 @@
             self.log_report = True
 
             if self._extension_processing_allowed() and self._incarnation_changed(etag):
-<<<<<<< HEAD
-                logger.info("ProcessGoalState started [incarnation {0}]".format(etag))
-                # Verify we satisfy all required features, if any. If not, report failure here itself, no need to process anything further.
-=======
                 activity_id, correlation_id, gs_creation_time = self.get_goal_state_debug_metadata()
 
                 logger.info(
                     "ProcessGoalState started [Incarnation: {0}; Activity Id: {1}; Correlation Id: {2}; GS Creation Time: {3}]".format(
                         etag, activity_id, correlation_id, gs_creation_time))
->>>>>>> 5e97cf23
+                # Verify we satisfy all required features, if any. If not, report failure here itself, no need to process anything further.
                 self.handle_ext_handlers(etag)
                 self.last_etag = etag
 
