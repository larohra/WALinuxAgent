--- conflicted
+++ resolved
@@ -82,7 +82,6 @@
         self.vmAgentManifests = DataContractList(VMAgentManifest)  # pylint: disable=C0103
 
 
-<<<<<<< HEAD
 class RequiredFeature(DataContract):
     def __init__(self, name, value=None):
         self.name = name
@@ -90,8 +89,6 @@
         self.value = value
 
 
-class Extension(DataContract):  # pylint: disable=R0903
-=======
 class Extension(DataContract):
     """
     The runtime settings associated with a Handler
@@ -101,8 +98,6 @@
         ExtensionConfig.xml
         Eg: <extensionName>.1.settings, <extensionName>.2.settings
     """
-
->>>>>>> c4058864
     def __init__(self,  # pylint: disable=R0913
                  name=None,
                  sequenceNumber=None,
@@ -295,7 +290,6 @@
         self.vmAgent = VMAgentStatus(status=status, message=message)  # pylint: disable=C0103
 
 
-<<<<<<< HEAD
 class GoalStateAggregateStatus(DataContract):
     def __init__(self, status=None, seq_no=-1, message="", code=None):
         self.message = message
@@ -310,10 +304,7 @@
         self.goal_state_aggregate_status = GoalStateAggregateStatus()
 
 
-class RemoteAccessUser(DataContract):  # pylint: disable=R0903
-=======
 class RemoteAccessUser(DataContract):
->>>>>>> c4058864
     def __init__(self, name, encrypted_password, expiration):
         self.name = name
         self.encrypted_password = encrypted_password
