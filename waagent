--- conflicted
+++ resolved
@@ -46,10 +46,7 @@
 import xml.dom.minidom
 import fcntl
 import inspect
-<<<<<<< HEAD
-=======
 import zipfile
->>>>>>> b7f8091b
 
 if not hasattr(subprocess,'check_output'):
     def check_output(*popenargs, **kwargs):
